--- conflicted
+++ resolved
@@ -185,11 +185,7 @@
         if self.verbose:
             print("PMF initialized")
 
-<<<<<<< HEAD
     def generatePMF(self, u_n, x_n, pmf_type = 'histogram', histogram_parameters = None, kde_parameters = None, uncertainties='from-lowest'):
-=======
-    def generatePMF(self, u_n, x_n, pmf_type = 'histogram', histogram_parameters = None, uncertainties='from-lowest', pmf_reference=None):
->>>>>>> 32cc8785
 
         """
         Given an intialized MBAR object, a set of points, 
@@ -209,11 +205,6 @@
 
         x_n : np.ndarray, float, shape=(N,D)
             x_n[n] is the d-dimensional coordinates of the samples, where D is the reduced dimensional space.
-<<<<<<< HEAD
-            Currently, not used for pmf_type='histogram', which takes bin counts, but it probably should be used in the future,
-            with the bin count determined within the program.
-=======
->>>>>>> 32cc8785
 
         histogram_parameters:
             - bin_n : np.ndarray, float, shape=(N,K) or (N)
@@ -258,12 +249,7 @@
         >>> pmf = PMF(u_kn,N_k)
         >>> histogram_parameters = dict()
         >>> histogram_parameters['bin_edges'] = [bins] 
-<<<<<<< HEAD
-        >>> histogram_parameters['bin_n'] = bin_n
-        >>> pmf.generatePMF(u_n, x_n=None, pmf_type='histogram', histogram_parameters = histogram_parameters)
-=======
         >>> pmf.generatePMF(u_n, x_n, pmf_type='histogram', histogram_parameters = histogram_parameters)
->>>>>>> 32cc8785
         >>> results = pmf.getPMF(x_n)
         >>> f_i = results['f_i']
         >>> for i,x_n in enumerate(x_n):
@@ -432,13 +418,10 @@
             coorddim = np.shape(x)[1]
         if self.dims != coorddim:
             raise DataError('coordinates have inconsistent dimension with the PMF.')
-<<<<<<< HEAD
 
         if uncertainties is 'from-specified' and pmf_reference is None:
             raise ParameterError(
                 "No reference state specified for PMF using uncertainties = from-specified")
-=======
->>>>>>> 32cc8785
 
         if self.pmf_type == None:
             raise ParameterError('pmf_type has not been set!')
