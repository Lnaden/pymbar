from pymbar import timeseries
from pymbar import testsystems
import numpy as np
from scipy import stats
<<<<<<< HEAD
import pytest

from pymbar.utils_for_testing import assert_almost_equal
=======
from pymbar.utils_for_testing import eq
from six.moves import xrange
import pytest
>>>>>>> e5c82e02

try:
    import statsmodels.api as sm  # pylint: disable=unused-import

    HAVE_STATSMODELS = True
except ImportError as err:
    HAVE_STATSMODELS = False

has_statmodels = pytest.mark.skipif(
    not HAVE_STATSMODELS, reason="Skipping FFT based tests because statsmodels not installed."
)


@pytest.fixture(scope="module")
def data(N=10000, K=10):
    var = np.ones(N)

    for replica in range(2, K + 1):
        var = np.concatenate((var, np.ones(N)))

    X = np.random.normal(np.zeros(K * N), var).reshape((K, N)) / 10.0
    Y = np.random.normal(np.zeros(K * N), var).reshape((K, N))

    energy = 10 * (X**2) / 2.0 + (Y**2) / 2.0

    return X, Y, energy


def test_statistical_inefficiency_single(data):
    X, Y, energy = data
    timeseries.statistical_inefficiency(X[0])
    timeseries.statistical_inefficiency(X[0], X[0])
    timeseries.statistical_inefficiency(X[0] ** 2)
    timeseries.statistical_inefficiency(X[0] ** 2, X[0] ** 2)
    timeseries.statistical_inefficiency(energy[0])
    timeseries.statistical_inefficiency(energy[0], energy[0])

    timeseries.statistical_inefficiency(X[0], X[0] ** 2)

    # TODO: Add some checks to test statistical inefficinecies are within normal range


def test_statistical_inefficiency_multiple(data):
    X, Y, energy = data
    timeseries.statistical_inefficiency_multiple(X)
    timeseries.statistical_inefficiency_multiple(X**2)
    timeseries.statistical_inefficiency_multiple(X[0, :] ** 2)
    timeseries.statistical_inefficiency_multiple(X[0:2, :] ** 2)
    timeseries.statistical_inefficiency_multiple(energy)
    # TODO: Add some checks to test statistical inefficinecies are within normal range


<<<<<<< HEAD
@has_statmodels
def test_statistical_inefficiency_fft(data):
    X, Y, energy = data
    timeseries.statistical_inefficiency_fft(X[0])
    timeseries.statistical_inefficiency_fft(X[0] ** 2)
    timeseries.statistical_inefficiency_fft(energy[0])
=======
@pytest.mark.skipif(not HAVE_STATSMODELS, reason="Skipping FFT based tests because statsmodels not installed.")
def test_statistical_inefficiency_fft():
    X, Y, energy = generate_data()
    timeseries.statisticalInefficiency_fft(X[0])
    timeseries.statisticalInefficiency_fft(X[0] ** 2)
    timeseries.statisticalInefficiency_fft(energy[0])
>>>>>>> e5c82e02

    g0 = timeseries.statistical_inefficiency_fft(X[0])
    g1 = timeseries.statistical_inefficiency(X[0])
    g2 = timeseries.statistical_inefficiency(X[0], X[0])
    g3 = timeseries.statistical_inefficiency(X[0], fft=True)
    assert_almost_equal(g0, g1, decimal=6)
    assert_almost_equal(g0, g2, decimal=6)
    assert_almost_equal(g0, g3, decimal=6)

<<<<<<< HEAD

@has_statmodels
=======
@pytest.mark.skipif(not HAVE_STATSMODELS, reason="Skipping FFT based tests because statsmodels not installed.")
>>>>>>> e5c82e02
def test_statistical_inefficiency_fft_gaussian():

    # Run multiple times to get things with and without negative "spikes" at C(1)
    for i in range(5):
        x = np.random.normal(size=100000)
        g0 = timeseries.statistical_inefficiency(x, fast=False)
        g1 = timeseries.statistical_inefficiency(x, x, fast=False)
        g2 = timeseries.statistical_inefficiency_fft(x)
        g3 = timeseries.statistical_inefficiency(x, fft=True)
        assert_almost_equal(g0, g1, decimal=5)
        assert_almost_equal(g0, g2, decimal=5)
        assert_almost_equal(g0, g3, decimal=5)

        assert_almost_equal(np.log(g0), np.log(1.0), decimal=1)

    for i in range(5):
        x = np.random.normal(size=100000)
        x = np.repeat(
            x, 3
        )  # e.g. Construct correlated gaussian e.g. [a, b, c] -> [a, a, a, b, b, b, c, c, c]
        g0 = timeseries.statistical_inefficiency(x, fast=False)
        g1 = timeseries.statistical_inefficiency(x, x, fast=False)
        g2 = timeseries.statistical_inefficiency_fft(x)
        g3 = timeseries.statistical_inefficiency(x, fft=True)
        assert_almost_equal(g0, g1, decimal=5)
        assert_almost_equal(g0, g2, decimal=5)
        assert_almost_equal(g0, g3, decimal=5)

        assert_almost_equal(np.log(g0), np.log(3.0), decimal=1)


def test_detectEquil():
    x = np.random.normal(size=10000)
    t, g, Neff_max = timeseries.detect_equilibration(x)


<<<<<<< HEAD
@has_statmodels
=======
@pytest.mark.skipif(not HAVE_STATSMODELS, reason="Skipping FFT based tests because statsmodels not installed.")
>>>>>>> e5c82e02
def test_detectEquil_binary():
    x = np.random.normal(size=10000)
    t, g, Neff_max = timeseries.detect_equilibration_binary_search(x)

<<<<<<< HEAD

@has_statmodels
=======
@pytest.mark.skipif(not HAVE_STATSMODELS, reason="Skipping FFT based tests because statsmodels not installed.")
>>>>>>> e5c82e02
def test_compare_detectEquil(show_hist=False):
    """
    compare detect_equilibration implementations (with and without binary search + fft)
    """
    t_res = []
    N = 100
    for _ in range(100):
        A_t = testsystems.correlated_timeseries_example(N=N, tau=5.0) + 2.0
        B_t = testsystems.correlated_timeseries_example(N=N, tau=5.0) + 1.0
        C_t = testsystems.correlated_timeseries_example(N=N * 2, tau=5.0)
        D_t = np.concatenate([A_t, B_t, C_t])
        bs_de = timeseries.detect_equilibration_binary_search(D_t, bs_nodes=10)
        std_de = timeseries.detect_equilibration(D_t, fast=False, nskip=1)
        t_res.append(bs_de[0] - std_de[0])
    t_res_mode = float(stats.mode(t_res)[0][0])
    assert_almost_equal(t_res_mode, 0.0, decimal=1)
    if show_hist:
        import matplotlib.pyplot as plt

        plt.hist(t_res)
        plt.show()


def test_detectEquil_constant_trailing():
    """
    This explicitly tests issue #122, see https://github.com/choderalab/pymbar/issues/122

    We only check that the code doesn't give an exception.  The exact value of Neff can either be
    ~50 if we try to include part of the equilibration samples, or it can be Neff=1 if we find that the
    whole first half is discarded.
    """
    x = np.random.normal(size=100) * 0.01
    x[50:] = 3.0
    # The input data is some MCMC chain where the trailing end of the chain is a constant sequence.
    t, g, Neff_max = timeseries.detect_equilibration(x)


def test_correlationFunctionMultiple():
    """
    tests the truncate and norm feature
    """
    A_t = [testsystems.correlated_timeseries_example(N=10000, tau=10.0) for _ in range(10)]
    corr_norm = timeseries.normalized_fluctuation_correlation_function_multiple(A_kn=A_t)
    corr = timeseries.normalized_fluctuation_correlation_function_multiple(A_kn=A_t, norm=False)
    corr_norm_trun = timeseries.normalized_fluctuation_correlation_function_multiple(
        A_kn=A_t, truncate=True
    )
    corr_trun = timeseries.normalized_fluctuation_correlation_function_multiple(
        A_kn=A_t, norm=False, truncate=True
    )
    assert corr_norm_trun[-1] >= 0
    assert corr_trun[-1] >= 0
    assert corr_norm[0] == 1.0
    assert corr_norm_trun[0] == 1.0
    assert len(corr_trun) == len(corr_norm_trun)<|MERGE_RESOLUTION|>--- conflicted
+++ resolved
@@ -2,15 +2,9 @@
 from pymbar import testsystems
 import numpy as np
 from scipy import stats
-<<<<<<< HEAD
 import pytest
 
 from pymbar.utils_for_testing import assert_almost_equal
-=======
-from pymbar.utils_for_testing import eq
-from six.moves import xrange
-import pytest
->>>>>>> e5c82e02
 
 try:
     import statsmodels.api as sm  # pylint: disable=unused-import
@@ -63,21 +57,12 @@
     # TODO: Add some checks to test statistical inefficinecies are within normal range
 
 
-<<<<<<< HEAD
 @has_statmodels
 def test_statistical_inefficiency_fft(data):
     X, Y, energy = data
     timeseries.statistical_inefficiency_fft(X[0])
     timeseries.statistical_inefficiency_fft(X[0] ** 2)
     timeseries.statistical_inefficiency_fft(energy[0])
-=======
-@pytest.mark.skipif(not HAVE_STATSMODELS, reason="Skipping FFT based tests because statsmodels not installed.")
-def test_statistical_inefficiency_fft():
-    X, Y, energy = generate_data()
-    timeseries.statisticalInefficiency_fft(X[0])
-    timeseries.statisticalInefficiency_fft(X[0] ** 2)
-    timeseries.statisticalInefficiency_fft(energy[0])
->>>>>>> e5c82e02
 
     g0 = timeseries.statistical_inefficiency_fft(X[0])
     g1 = timeseries.statistical_inefficiency(X[0])
@@ -87,12 +72,7 @@
     assert_almost_equal(g0, g2, decimal=6)
     assert_almost_equal(g0, g3, decimal=6)
 
-<<<<<<< HEAD
-
 @has_statmodels
-=======
-@pytest.mark.skipif(not HAVE_STATSMODELS, reason="Skipping FFT based tests because statsmodels not installed.")
->>>>>>> e5c82e02
 def test_statistical_inefficiency_fft_gaussian():
 
     # Run multiple times to get things with and without negative "spikes" at C(1)
@@ -129,21 +109,12 @@
     t, g, Neff_max = timeseries.detect_equilibration(x)
 
 
-<<<<<<< HEAD
 @has_statmodels
-=======
-@pytest.mark.skipif(not HAVE_STATSMODELS, reason="Skipping FFT based tests because statsmodels not installed.")
->>>>>>> e5c82e02
 def test_detectEquil_binary():
     x = np.random.normal(size=10000)
     t, g, Neff_max = timeseries.detect_equilibration_binary_search(x)
 
-<<<<<<< HEAD
-
 @has_statmodels
-=======
-@pytest.mark.skipif(not HAVE_STATSMODELS, reason="Skipping FFT based tests because statsmodels not installed.")
->>>>>>> e5c82e02
 def test_compare_detectEquil(show_hist=False):
     """
     compare detect_equilibration implementations (with and without binary search + fft)
