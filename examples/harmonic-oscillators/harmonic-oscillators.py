--- conflicted
+++ resolved
@@ -811,7 +811,6 @@
 pmf = PMF(u_kn, N_k, mbar_options=mbar_options)
 print("Computing PMF ...")
 histogram_parameters = dict()
-<<<<<<< HEAD
 histogram_parameters['bin_edges'] = bin_edges
 pmf.generate_pmf(u_n, x_n, histogram_parameters = histogram_parameters)
 results = pmf.get_pmf(bin_centers[:,0], reference_point = 'from-specified', 
@@ -823,36 +822,16 @@
 kde_parameters = dict()
 kde_parameters['bandwidth'] = dx/3.0
 pmf.generate_pmf(u_n, x_n, pmf_type = 'kde', nbootstraps = 100, kde_parameters = kde_parameters)
-results_kde = pmf.get_pmf(bin_centers, reference_point='from-specified', 
+results_kde = pmf.get_pmf(bin_centers, reference_point="from-specified", 
                           pmf_reference = 0.0, uncertainty_method = "bootstrap")
 f_ik = results_kde['f_i']
 df_ik = results_kde['df_i']
-=======
-histogram_parameters["bin_edges"] = bin_edges
-pmf.generate_pmf(u_n, x_n, histogram_parameters=histogram_parameters)
-results = pmf.get_pmf(bin_centers[:, 0], reference_point="from-specified", pmf_reference=0.0)
-f_i = results["f_i"]
-df_i = results["df_i"]
-
-# now estimate the PDF with a kde
-kde_parameters = dict()
-kde_parameters["bandwidth"] = 0.5 * dx
-pmf.generate_pmf(u_n, x_n, pmf_type="kde", kde_parameters=kde_parameters)
-results_kde = pmf.get_pmf(bin_centers, reference_point="from-specified", pmf_reference=0.0)
-f_ik = results_kde["f_i"]
->>>>>>> a43ec160
 
 # Show free energy and uncertainty of each occupied bin relative to lowest
 # free energy
 
 print("1D PMF:")
 print(f"{bin_counts[0]:d} counts out of {numbrellas * nsamples:d} counts not in any bin")
-<<<<<<< HEAD
-=======
-print(
-    "(errors correspond just to the histogram estimate f_hist, not to the kernel density estimate f_kde)"
-)
->>>>>>> a43ec160
 print(
     f"{'bin':>8s} {'x':>6s} {'N':>8s} {'true':>10s}" 
     f"{'f_hist':>10s} {'err_hist':>10s} {'df_hist':>10s} {'sig_hist':>8s}"
@@ -963,7 +942,6 @@
 pmf.generate_pmf(u_n, x_n, pmf_type="histogram", histogram_parameters=histogram_parameters)
 delta = 0.0001  # to break ties in things being too close.
 
-<<<<<<< HEAD
 results = pmf.get_pmf(bin_centers+delta, reference_point = 'from-specified', 
                       pmf_reference = [0,0], uncertainty_method = "analytical")
 f_i = results['f_i']
@@ -976,17 +954,6 @@
 results_kde = pmf.get_pmf(bin_centers, reference_point='from-specified', 
                           pmf_reference = [0,0])
 f_ik = results_kde['f_i']
-=======
-results = pmf.get_pmf(bin_centers + delta, reference_point="from-specified", pmf_reference=[0, 0])
-f_i = results["f_i"]
-df_i = results["df_i"]
-
-# now generate the kernel density estimate
-kde_parameters["bandwidth"] = 0.5 * dx
-pmf.generate_pmf(u_n, x_n, pmf_type="kde", kde_parameters=kde_parameters)
-results_kde = pmf.get_pmf(bin_centers, reference_point="from-specified", pmf_reference=[0, 0])
-f_ik = results_kde["f_i"]
->>>>>>> a43ec160
 
 # Show free energy and uncertainty of each occupied bin relative to lowest
 # free energy
