--- conflicted
+++ resolved
@@ -224,13 +224,9 @@
     # Initialize MBAR.
     print("Running MBAR...")
     # TODO: change to u_kn inputs
-<<<<<<< HEAD
-    mbar = pymbar.MBAR(u_kln, N_k, verbose=True, relative_tolerance=1.0e-10, solver_protocol = 'robust')
-=======
     mbar = pymbar.MBAR(
         u_kln, N_k, verbose=True, relative_tolerance=1.0e-10, solver_protocol="robust"
     )
->>>>>>> ee921472
 
     # Compute unbiased energies (all biasing forces are zero).
     # u_n[n] is the reduced potential energy without umbrella restraints of snapshot n
@@ -249,11 +245,7 @@
     # Compute free energy profile in unbiased potential (in units of kT).
 
     print("Computing free energy profile...")
-<<<<<<< HEAD
-    fes = FES(u_kln, N_k, mbar_options = dict(solver_protocol='robust'))
-=======
     fes = FES(u_kln, N_k, mbar_options=dict(solver_protocol="robust"))
->>>>>>> ee921472
     histogram_parameters = dict()
     # 1D array of parameters, one entry because 1D
     histogram_parameters["bin_edges"] = bin_left_boundary_i
